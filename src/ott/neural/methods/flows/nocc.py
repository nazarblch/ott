# Copyright OTT-JAX
#
# Licensed under the Apache License, Version 2.0 (the "License");
# you may not use this file except in compliance with the License.
# You may obtain a copy of the License at
#
#   http://www.apache.org/licenses/LICENSE-2.0
#
# Unless required by applicable law or agreed to in writing, software
# distributed under the License is distributed on an "AS IS" BASIS,
# WITHOUT WARRANTIES OR CONDITIONS OF ANY KIND, either express or implied.
# See the License for the specific language governing permissions and
# limitations under the License.
from typing import Any, Callable, Dict, Iterable, List, Optional, Tuple
from typing import NamedTuple, Any

import jax
import jax.numpy as jnp
import jax.tree_util as jtu
import numpy as np
import math
from ott.geometry import costs
from tqdm.auto import tqdm

# import diffrax
from functools import partial
from flax.training import train_state
from flax import linen as nn
import optax
from ott import utils
from ott.neural.methods.flows import dynamics
from ott.neural.networks import velocity_field
from ott.solvers import utils as solver_utils
from flax.training import train_state

import diffrax

__all__ = ["NeuralOC"]


Callback_t = Callable[[int, ], None]

class TimedX(NamedTuple):
  t: Any
  x: Any


class NeuralOC:
  
  def __init__(
      self,
      input_dim: int,
      value_model: nn.Module,
      optimizer: Optional[optax.GradientTransformation],
      flow: dynamics.LagrangianFlow,
      potential_weight: float,
      time_sampler: Callable[[jax.Array, int], jnp.ndarray] = solver_utils.uniform_sampler,
      key:Optional[jax.Array] = None,
      potential_weight: float = 1.0,
      **kwargs: Any,
  ):
    self.value_model = value_model
    self.flow = flow
    self.time_sampler = time_sampler
    self.potential_weight = potential_weight
   
    key, init_key = jax.random.split(key, 2)
    params = value_model.init(
      init_key, 
      jnp.ones([1, 1]), 
      jnp.ones([1, input_dim]), 
      jnp.ones([1, input_dim])
    )

    self.state = train_state.TrainState.create(
      apply_fn=value_model.apply,
      params=params,
      tx=optimizer
    )

    self.potential_weight = potential_weight
    self.train_step_cost, self.train_step_with_potential = self._get_step_fn()

  def _get_step_fn(self) -> Callable:
      
      def expectile_loss(diff: jnp.ndarray, expectile=0.98) -> jnp.ndarray:
          weight = jnp.where(diff >= 0, expectile, (1 - expectile))
          return weight * diff ** 2

      def am_loss(state, params, key_t, source, target):
        bs = source.shape[0]
        t = self.time_sampler(key_t, bs)
        x_0, x_1 = source, target
        x_t = self.flow.compute_xt(key_t, t, x_0, x_1)
        At_T = self.flow.compute_inverse_control_matrix(t, x_t).transpose()
        U_t = self.flow.compute_potential(t, x_t)

        dsdtdx_fn = jax.grad(lambda p, t, x, x0: state.apply_fn(p,t,x,x0).sum(), argnums=[1,2])
<<<<<<< HEAD
        # dsdx_fn = jax.grad(lambda p, t, x, x0: state.apply_fn(p,t,x,x0).sum(), argnums=2)
=======
>>>>>>> 0a20da53

        dsdt, dsdx = dsdtdx_fn(params, t, x_t, x_0)
        # keys = jax.random.split(key_t)
        # eps = jax.random.randint(keys[0], x_t.shape, 0, 2).astype(float)*2 - 1.0
        # _, jvp_val = jax.jvp(lambda __x: dsdx_fn(params, t, __x, x_0), (x_t,), (eps,))

        @partial(jax.vmap, in_axes=(None, 0, 0, 0))
        def laplacian(p, t, x, x0):
            fun = lambda __x: state.apply_fn(p,t,__x,x0).sum()
            return jnp.trace(jax.jacfwd(jax.jacrev(fun))(x))

        D = (0.5 * self.flow.compute_sigma_t(t) ** 2).reshape(-1, 1)
        # print(laplacian(params, t, x_t, x_0, key_t).reshape(-1, 1))
<<<<<<< HEAD
        s_diff = dsdt - 0.5 * ((dsdx @ At_T) * dsdx).sum(-1, keepdims=True) + self.potential_weight * U_t.reshape(-1, 1) + D * laplacian(params, t, x_t, x_0).reshape(-1, 1)
        loss = jnp.abs(s_diff).mean() 

        return loss / 5
=======
        s_diff = dsdt - 0.5 * ((dsdx @ At_T) * dsdx).sum(-1, keepdims=True) + self.potential_weight * U_t + D * laplacian(params, t, x_t, x_0).reshape(-1, 1)
        loss = (s_diff ** 2).mean() + 0.05 * jnp.abs(s_diff).mean() 
        #loss = jnp.abs(s_diff).mean()
        return loss
>>>>>>> 0a20da53

      def potential_loss(state, params, key, steps_count, weight, source, target):
        bs = source.shape[0]
        # keys = jax.random.split(key)
        t_0, t_1 = jnp.zeros([bs, 1]), jnp.ones([bs, 1])
        x_0, x_1 = source, target
        dt = 1.0 / steps_count

        dsdtdx_fn = jax.grad(lambda p, t, x, x0: state.apply_fn(p,t,x,x0).sum(), argnums=[1,2])

        def move(carry, _):
          t_, x_, key_ = carry
          _, dsdx = dsdtdx_fn(state.params, t_, x_, x_0)
          At_T = self.flow.compute_inverse_control_matrix(t_, x_).transpose()
          sigma = self.flow.compute_sigma_t(t_)
          key_, key_s = jax.random.split(key_)
          x_ = x_ - dt * dsdx @ At_T + sigma * jax.random.normal(key_s, shape=x_.shape) * dt
          t_ = t_ + dt
          return (t_, x_, key_), x_
        
        _, result = jax.lax.scan(move, (t_0, x_0, key), None, length=steps_count)
        x_1_pred = jax.lax.stop_gradient(result[-1])

        dual_loss = -(-state.apply_fn(params, t_1, x_1, x_0 * 0) + state.apply_fn(params, t_1, x_1_pred, x_0 * 0)).mean()
        reg_loss = 0

        # exp. reg

        # source, target = x_0, x_1
        # target_hat_detach = x_1_pred
        # batch_cost = lambda x, y: 0.5 * jax.vmap(costs.SqEuclidean())(jnp.atleast_2d(x), jnp.atleast_2d(y)).reshape(-1)
        # g_target = -state.apply_fn(params, t_1, x_1, x_0 * 0).reshape(-1)
        # g_star_source = batch_cost(source, target_hat_detach) + state.apply_fn(params, t_1, x_1_pred, x_0 * 0).reshape(-1)

        # diff_1 = jax.lax.stop_gradient(g_star_source - batch_cost(source, target))\
        #   + g_target
        # reg_loss_1 = expectile_loss(diff_1).mean()

        # diff_2 = jax.lax.stop_gradient(g_target - batch_cost(source, target))\
        #   + g_star_source
        # reg_loss_2 = expectile_loss(diff_2).mean()

        # reg_loss = (reg_loss_1 + reg_loss_2) * 0.5

        return (reg_loss + dual_loss)  * weight

      @jax.jit
      def train_step_cost(state, key, source, target):
        grad_fn = jax.value_and_grad(am_loss, argnums=1, has_aux=False)
        loss, grads = grad_fn(state, state.params, key, source, target)
        state = state.apply_gradients(grads=grads)
        
        return state, loss


      @jax.jit
      def train_step_with_potential(state, key, source, target):
        grad_fn = jax.value_and_grad(am_loss, argnums=1, has_aux=False)
        loss, grads = grad_fn(state, state.params, key, source, target)
        state = state.apply_gradients(grads=grads)
        
        grad_fn = jax.value_and_grad(potential_loss, argnums=1, has_aux=False)
<<<<<<< HEAD
        loss_potential, potential_grads = grad_fn(state, state.params, key, 30, 1, source, target)
=======
        loss_potential, potential_grads = grad_fn(state, state.params, key, 20, 25, source, target)
>>>>>>> 0a20da53
        state = state.apply_gradients(grads=potential_grads)
        
        return state, loss, loss_potential
      
      return train_step_cost, train_step_with_potential
  

  def __call__(  # noqa: D102
      self,
      loader: Iterable[Dict[str, np.ndarray]],
      *,
      n_iters: int,
      rng: Optional[jax.Array] = None,
      callback: Optional[Callback_t] = None,
  ) -> Dict[str, List[float]]:
    
    loop_key = utils.default_prng_key(rng)
    training_logs = {"cost_loss": [], "potential_loss": []}

    pbar = tqdm(loader, total=n_iters)
    for it, batch in enumerate(pbar):
      # batch = jtu.tree_map(jnp.asarray, batch)

      src, tgt = batch["src_lin"], batch["tgt_lin"]
      it_key = jax.random.fold_in(loop_key, it)

<<<<<<< HEAD
      # if it % 2 != 0:
      #   self.state, loss = self.train_step_cost(self.state, it_key, src, tgt)
      # else:
      self.state, loss, loss_potential = self.train_step_with_potential(self.state, it_key, src, tgt)
      training_logs["potential_loss"].append(loss_potential)
=======
      if it % 2 != 0:
        self.state, loss = self.train_step_cost(self.state, it_key, src, tgt)
      else:
        self.state, loss, loss_potential = self.train_step_with_potential(self.state, it_key, src, tgt)
        training_logs["potential_loss"].append(loss_potential)
>>>>>>> 0a20da53

      if (it % 500) == 0:
        pbar.set_postfix({"Loss": float(loss)})
      training_logs["cost_loss"].append(loss)
      
      if it % 5000 == 0 and it > 0 and callback is not None:
        callback(it, training_logs, self.transport)

      if it >= n_iters:
        break

    return training_logs

  def transport(
      self,
      x: jnp.ndarray,
      condition: Optional[jnp.ndarray] = None,
      n: int = 20,
      **kwargs: Any,
  ) -> jnp.ndarray:
    
    dt = 1.0 / n
    t_0 = 0.0
    loop_key = jax.random.PRNGKey(0)
    
    def solve_ode(state, x):
      def vector_field(t, y, args):
        dsdx_fn, key_s = args
        u = dsdx_fn(state.params, jnp.array(t)[None], y, y)
        #At_T = self.flow.compute_inverse_control_matrix(t_, x_).transpose()
        #U_t = self.flow.compute_potential(t, y)
        sigma = self.flow.compute_sigma_t(t)
        return -(u + sigma * jax.random.normal(key_s, shape=y.shape))

      dsdx_fn = jax.grad(lambda p, t, x, x0: state.apply_fn(p,t,x,x0).sum(), argnums=2)
<<<<<<< HEAD
      
      def move(carry, _):
        t_, x_, cost, key_ = carry
        u = dsdx_fn(state.params, t_ * jnp.ones([x.shape[0],1]), x_, x_0)
        At_T = self.flow.compute_inverse_control_matrix(t_, x_).transpose()
        U_t = self.flow.compute_potential(t_, x_)
        sigma = self.flow.compute_sigma_t(t_)
        key_, key_s = jax.random.split(key_)
        x_ = x_ - dt * u @ At_T + sigma * jax.random.normal(key_s, shape=x_.shape) * dt
        t_ = t_ + dt
        cost += 0.5 * ((u @ At_T) * u).sum(-1).mean() * dt + U_t.mean() * dt * self.potential_weight
        return (t_, x_, cost, key_), x_
=======
      ode_term = diffrax.ODETerm(vector_field)
      saveat = diffrax.SaveAt(ts=jnp.linspace(0, 1, n))
      result = diffrax.diffeqsolve(
          ode_term,
          t0=0,
          t1=1,
          y0=x,
          args=(dsdx_fn, loop_key),
          solver=diffrax.Tsit5(),
          dt0=dt,
          saveat=saveat,
          **kwargs,
      )
      return None, result.ys
      # def move(carry, _):
      #   t_, x_, cost, key_ = carry
      #   u = dsdx_fn(state.params, t_ * jnp.ones([x.shape[0],1]), x_, x_)
      #   At_T = self.flow.compute_inverse_control_matrix(t_, x_).transpose()
      #   U_t = self.flow.compute_potential(t_, x_)
      #   sigma = self.flow.compute_sigma_t(t_)
      #   key_, key_s = jax.random.split(key_)
      #   x_ = x_ - dt * (u @ At_T + sigma * jax.random.normal(key_s, shape=x_.shape))
      #   t_ = t_ + dt
      #   cost += (0.5 * ((u @ At_T) * u).sum(-1).mean() * dt + self.potential_weight *U_t).mean() * dt
      #   return (t_, x_, cost, key_), x_
>>>>>>> 0a20da53
          
      # (_, _, cost, _), result = jax.lax.scan(move, (t_0, x, 0.0, loop_key), None, length=n)
      # return cost, result
    
    #cost, result = jax.jit(solve_ode)(self.state, x)
    cost, result = jax.jit(jax.vmap(solve_ode, in_axes=(None, 0), out_axes=1))(self.state, x)
    x_seq = [TimedX(t=t_0, x=x)]

    def compute_timesteps(carry, _):
      t_0, step = carry
      t_0 = t_0 + dt
      return (t_0, step+1), TimedX(t=t_0, x=result[step])
    
    x_seq = jax.lax.scan(compute_timesteps, init=(t_0, 0), length=n)[1]
    return cost, x_seq<|MERGE_RESOLUTION|>--- conflicted
+++ resolved
@@ -20,7 +20,7 @@
 import numpy as np
 import math
 from ott.geometry import costs
-from tqdm.auto import tqdm
+from tqdm import tqdm
 
 # import diffrax
 from functools import partial
@@ -33,8 +33,6 @@
 from ott.solvers import utils as solver_utils
 from flax.training import train_state
 
-import diffrax
-
 __all__ = ["NeuralOC"]
 
 
@@ -56,7 +54,6 @@
       potential_weight: float,
       time_sampler: Callable[[jax.Array, int], jnp.ndarray] = solver_utils.uniform_sampler,
       key:Optional[jax.Array] = None,
-      potential_weight: float = 1.0,
       **kwargs: Any,
   ):
     self.value_model = value_model
@@ -71,14 +68,13 @@
       jnp.ones([1, input_dim]), 
       jnp.ones([1, input_dim])
     )
-
+  
     self.state = train_state.TrainState.create(
       apply_fn=value_model.apply,
       params=params,
       tx=optimizer
     )
 
-    self.potential_weight = potential_weight
     self.train_step_cost, self.train_step_with_potential = self._get_step_fn()
 
   def _get_step_fn(self) -> Callable:
@@ -90,16 +86,15 @@
       def am_loss(state, params, key_t, source, target):
         bs = source.shape[0]
         t = self.time_sampler(key_t, bs)
+        # t, u0 = sample_t(u0, bs)
         x_0, x_1 = source, target
+        # x_t = x_0 * (1 - t) + x_1 * t
         x_t = self.flow.compute_xt(key_t, t, x_0, x_1)
         At_T = self.flow.compute_inverse_control_matrix(t, x_t).transpose()
         U_t = self.flow.compute_potential(t, x_t)
 
         dsdtdx_fn = jax.grad(lambda p, t, x, x0: state.apply_fn(p,t,x,x0).sum(), argnums=[1,2])
-<<<<<<< HEAD
-        # dsdx_fn = jax.grad(lambda p, t, x, x0: state.apply_fn(p,t,x,x0).sum(), argnums=2)
-=======
->>>>>>> 0a20da53
+        dsdx_fn = jax.grad(lambda p, t, x, x0: state.apply_fn(p,t,x,x0).sum(), argnums=2)
 
         dsdt, dsdx = dsdtdx_fn(params, t, x_t, x_0)
         # keys = jax.random.split(key_t)
@@ -111,19 +106,19 @@
             fun = lambda __x: state.apply_fn(p,t,__x,x0).sum()
             return jnp.trace(jax.jacfwd(jax.jacrev(fun))(x))
 
+        # @partial(jax.vmap, in_axes=(None, 0, 0, 0, None))
+        # def laplacian(p, t, x, x0, key):
+        #     u = jax.random.rademacher(key, (x.shape[-1],)).reshape(-1) * 1.0
+        #     fun = lambda __x: state.apply_fn(p,t,__x,x0).sum()
+        #     gf = lambda __x: (jax.grad(fun)(__x) * u).sum()
+        #     return (jax.grad(gf)(x) * u).sum()
+          
         D = (0.5 * self.flow.compute_sigma_t(t) ** 2).reshape(-1, 1)
         # print(laplacian(params, t, x_t, x_0, key_t).reshape(-1, 1))
-<<<<<<< HEAD
         s_diff = dsdt - 0.5 * ((dsdx @ At_T) * dsdx).sum(-1, keepdims=True) + self.potential_weight * U_t.reshape(-1, 1) + D * laplacian(params, t, x_t, x_0).reshape(-1, 1)
         loss = jnp.abs(s_diff).mean() 
 
         return loss / 5
-=======
-        s_diff = dsdt - 0.5 * ((dsdx @ At_T) * dsdx).sum(-1, keepdims=True) + self.potential_weight * U_t + D * laplacian(params, t, x_t, x_0).reshape(-1, 1)
-        loss = (s_diff ** 2).mean() + 0.05 * jnp.abs(s_diff).mean() 
-        #loss = jnp.abs(s_diff).mean()
-        return loss
->>>>>>> 0a20da53
 
       def potential_loss(state, params, key, steps_count, weight, source, target):
         bs = source.shape[0]
@@ -147,7 +142,7 @@
         _, result = jax.lax.scan(move, (t_0, x_0, key), None, length=steps_count)
         x_1_pred = jax.lax.stop_gradient(result[-1])
 
-        dual_loss = -(-state.apply_fn(params, t_1, x_1, x_0 * 0) + state.apply_fn(params, t_1, x_1_pred, x_0 * 0)).mean()
+        dual_loss = - (-state.apply_fn(params, t_1, x_1, x_0 * 0) + state.apply_fn(params, t_1, x_1_pred, x_0 * 0)).mean()
         reg_loss = 0
 
         # exp. reg
@@ -186,11 +181,7 @@
         state = state.apply_gradients(grads=grads)
         
         grad_fn = jax.value_and_grad(potential_loss, argnums=1, has_aux=False)
-<<<<<<< HEAD
         loss_potential, potential_grads = grad_fn(state, state.params, key, 30, 1, source, target)
-=======
-        loss_potential, potential_grads = grad_fn(state, state.params, key, 20, 25, source, target)
->>>>>>> 0a20da53
         state = state.apply_gradients(grads=potential_grads)
         
         return state, loss, loss_potential
@@ -209,35 +200,27 @@
     
     loop_key = utils.default_prng_key(rng)
     training_logs = {"cost_loss": [], "potential_loss": []}
-
-    pbar = tqdm(loader, total=n_iters)
-    for it, batch in enumerate(pbar):
+    it = 0
+
+    for batch in tqdm(loader):
       # batch = jtu.tree_map(jnp.asarray, batch)
 
       src, tgt = batch["src_lin"], batch["tgt_lin"]
+      # src_cond = batch.get("src_condition")
       it_key = jax.random.fold_in(loop_key, it)
 
-<<<<<<< HEAD
       # if it % 2 != 0:
       #   self.state, loss = self.train_step_cost(self.state, it_key, src, tgt)
       # else:
       self.state, loss, loss_potential = self.train_step_with_potential(self.state, it_key, src, tgt)
       training_logs["potential_loss"].append(loss_potential)
-=======
-      if it % 2 != 0:
-        self.state, loss = self.train_step_cost(self.state, it_key, src, tgt)
-      else:
-        self.state, loss, loss_potential = self.train_step_with_potential(self.state, it_key, src, tgt)
-        training_logs["potential_loss"].append(loss_potential)
->>>>>>> 0a20da53
-
-      if (it % 500) == 0:
-        pbar.set_postfix({"Loss": float(loss)})
+
       training_logs["cost_loss"].append(loss)
       
       if it % 5000 == 0 and it > 0 and callback is not None:
         callback(it, training_logs, self.transport)
 
+      it += 1
       if it >= n_iters:
         break
 
@@ -247,25 +230,18 @@
       self,
       x: jnp.ndarray,
       condition: Optional[jnp.ndarray] = None,
-      n: int = 20,
       **kwargs: Any,
   ) -> jnp.ndarray:
     
-    dt = 1.0 / n
+    dt = 1.0 / 30
     t_0 = 0.0
+    n = 30
     loop_key = jax.random.PRNGKey(0)
-    
-    def solve_ode(state, x):
-      def vector_field(t, y, args):
-        dsdx_fn, key_s = args
-        u = dsdx_fn(state.params, jnp.array(t)[None], y, y)
-        #At_T = self.flow.compute_inverse_control_matrix(t_, x_).transpose()
-        #U_t = self.flow.compute_potential(t, y)
-        sigma = self.flow.compute_sigma_t(t)
-        return -(u + sigma * jax.random.normal(key_s, shape=y.shape))
+  
+    @jax.jit
+    def inference(state, x_0):
 
       dsdx_fn = jax.grad(lambda p, t, x, x0: state.apply_fn(p,t,x,x0).sum(), argnums=2)
-<<<<<<< HEAD
       
       def move(carry, _):
         t_, x_, cost, key_ = carry
@@ -278,45 +254,15 @@
         t_ = t_ + dt
         cost += 0.5 * ((u @ At_T) * u).sum(-1).mean() * dt + U_t.mean() * dt * self.potential_weight
         return (t_, x_, cost, key_), x_
-=======
-      ode_term = diffrax.ODETerm(vector_field)
-      saveat = diffrax.SaveAt(ts=jnp.linspace(0, 1, n))
-      result = diffrax.diffeqsolve(
-          ode_term,
-          t0=0,
-          t1=1,
-          y0=x,
-          args=(dsdx_fn, loop_key),
-          solver=diffrax.Tsit5(),
-          dt0=dt,
-          saveat=saveat,
-          **kwargs,
-      )
-      return None, result.ys
-      # def move(carry, _):
-      #   t_, x_, cost, key_ = carry
-      #   u = dsdx_fn(state.params, t_ * jnp.ones([x.shape[0],1]), x_, x_)
-      #   At_T = self.flow.compute_inverse_control_matrix(t_, x_).transpose()
-      #   U_t = self.flow.compute_potential(t_, x_)
-      #   sigma = self.flow.compute_sigma_t(t_)
-      #   key_, key_s = jax.random.split(key_)
-      #   x_ = x_ - dt * (u @ At_T + sigma * jax.random.normal(key_s, shape=x_.shape))
-      #   t_ = t_ + dt
-      #   cost += (0.5 * ((u @ At_T) * u).sum(-1).mean() * dt + self.potential_weight *U_t).mean() * dt
-      #   return (t_, x_, cost, key_), x_
->>>>>>> 0a20da53
           
-      # (_, _, cost, _), result = jax.lax.scan(move, (t_0, x, 0.0, loop_key), None, length=n)
-      # return cost, result
+      (_, _, cost, _), result = jax.lax.scan(move, (t_0, x_0, 0.0, loop_key), None, length=n)
+      return cost, result
     
-    #cost, result = jax.jit(solve_ode)(self.state, x)
-    cost, result = jax.jit(jax.vmap(solve_ode, in_axes=(None, 0), out_axes=1))(self.state, x)
+    cost, result = inference(self.state, x)
     x_seq = [TimedX(t=t_0, x=x)]
 
-    def compute_timesteps(carry, _):
-      t_0, step = carry
-      t_0 = t_0 + dt
-      return (t_0, step+1), TimedX(t=t_0, x=result[step])
-    
-    x_seq = jax.lax.scan(compute_timesteps, init=(t_0, 0), length=n)[1]
+    for i in range(n):
+      t_ = x_seq[-1].t + dt
+      x_seq.append(TimedX(t=t_, x=result[i]))
+      
     return cost, x_seq