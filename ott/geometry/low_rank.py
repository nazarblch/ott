--- conflicted
+++ resolved
@@ -62,18 +62,6 @@
     self.batch_size = batch_size
 
   @property
-<<<<<<< HEAD
-  def cost_1(self) -> jnp.ndarray:
-    return self._cost_1 * jnp.sqrt(self.scale_cost)
-
-  @property
-  def cost_2(self) -> jnp.ndarray:
-    return self._cost_2 * jnp.sqrt(self.scale_cost)
-
-  @property
-  def bias(self) -> float:
-    return self._bias * self.scale_cost
-=======
   def cost_1(self):
     return self._cost_1 * jnp.sqrt(self.inv_scale_cost)
 
@@ -84,7 +72,6 @@
   @property
   def bias(self):
     return self._bias * self.inv_scale_cost
->>>>>>> 1f38d56d
 
   @property
   def cost_rank(self) -> int:
@@ -107,28 +94,13 @@
     )
 
   @property
-<<<<<<< HEAD
-  def scale_cost(self) -> float:
-=======
   def inv_scale_cost(self):
->>>>>>> 1f38d56d
     if isinstance(self._scale_cost, float):
       return 1.0 / self._scale_cost
     elif self._scale_cost == 'max_bound':
       x_norm = self._cost_1[:, 0].max()
       y_norm = self._cost_2[:, 1].max()
       max_bound = x_norm + y_norm + 2 * jnp.sqrt(x_norm * y_norm)
-<<<<<<< HEAD
-      return jax.lax.stop_gradient(1.0 / (max_bound + self._bias))
-    elif self._scale_cost == 'mean':
-      factor1 = jnp.dot(jnp.ones(self.shape[0]), self._cost_1)
-      factor2 = jnp.dot(self._cost_2.T, jnp.ones(self.shape[1]))
-      mean = (
-          jnp.dot(factor1, factor2) / (self.shape[0] * self.shape[1]) +
-          self._bias
-      )
-      return jax.lax.stop_gradient(1.0 / mean)
-=======
       return 1.0 / (max_bound + self._bias)
     elif self._scale_cost == 'mean':
       factor1 = jnp.dot(jnp.ones(self.shape[0]), self._cost_1)
@@ -136,7 +108,6 @@
       mean = (jnp.dot(factor1, factor2) / (self.shape[0] * self.shape[1])
               + self._bias)
       return 1.0 / mean
->>>>>>> 1f38d56d
     elif self._scale_cost == 'max_cost':
       return 1.0 / self.compute_max_cost()
     elif isinstance(self._scale_cost, str):
