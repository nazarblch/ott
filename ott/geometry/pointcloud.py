--- conflicted
+++ resolved
@@ -146,13 +146,8 @@
     return self._online is not None and self._online
 
   @property
-<<<<<<< HEAD
-  def scale_cost(self) -> float:
-    """Compute the factor to scale the cost matrix."""
-=======
   def inv_scale_cost(self):
     """Computes the factor to scale the cost matrix."""
->>>>>>> 1f38d56d
     if isinstance(self._scale_cost, float):
       return 1.0 / self._scale_cost
     elif self._scale_cost == 'max_cost':
@@ -165,21 +160,10 @@
         return self.compute_summary_online(self._scale_cost)
       else:
         if isinstance(self.shape[0], int) and (self.shape[0] > 0):
-<<<<<<< HEAD
-          return jax.lax.stop_gradient(
-              1.0 / jnp.mean(self.compute_cost_matrix())
-          )
-    elif self._scale_cost == 'median':
-      if not self.is_online:
-        return jax.lax.stop_gradient(
-            1.0 / jnp.median(self.compute_cost_matrix())
-        )
-=======
           return 1.0 / jnp.mean(self.compute_cost_matrix())
     elif self._scale_cost == 'median':
       if not self.is_online:
         return 1.0 / jnp.median(self.compute_cost_matrix())
->>>>>>> 1f38d56d
       else:
         raise NotImplementedError(
             """Using the median as scaling factor for
@@ -187,35 +171,18 @@
         )
     elif self._scale_cost == 'max_norm':
       if self._cost_fn.norm is not None:
-<<<<<<< HEAD
-        return jax.lax.stop_gradient(
-            1.0 / jnp.maximum(
-                self._cost_fn.norm(self.x).max(),
-                self._cost_fn.norm(self.y).max()
-            )
-        )
-=======
         return 1.0 / jnp.maximum(self._cost_fn.norm(self.x).max(),
                                  self._cost_fn.norm(self.y).max())
->>>>>>> 1f38d56d
       else:
         return 1.0
     elif self._scale_cost == 'max_bound':
       if self.is_squared_euclidean:
         x_argmax = jnp.argmax(self._norm_x)
         y_argmax = jnp.argmax(self._norm_y)
-<<<<<<< HEAD
-        max_bound = (
-            self._norm_x[x_argmax] + self._norm_y[y_argmax] +
-            2 * jnp.sqrt(self._norm_x[x_argmax] * self._norm_y[y_argmax])
-        )
-        return jax.lax.stop_gradient(1.0 / max_bound)
-=======
         max_bound = (self._norm_x[x_argmax] + self._norm_y[y_argmax]
                      + 2 * jnp.sqrt(
                          self._norm_x[x_argmax] * self._norm_y[y_argmax]))
         return 1.0 / max_bound
->>>>>>> 1f38d56d
       else:
         raise NotImplementedError("""Using max_bound as scaling factor for
             the cost matrix when the cost is not squared euclidean is not
@@ -250,18 +217,9 @@
         norm_y = self._norm_y
       else:
         norm_y = jax.lax.dynamic_slice(
-<<<<<<< HEAD
-            self._norm_y, (i * self._bs,), (self._bs,)
-        )
-      h_res, h_sgn = app(
-          self.x, y, self._norm_x, norm_y, f, g_, eps, vec, self._cost_fn,
-          self.power, self.scale_cost
-      )
-=======
             self._norm_y, (i * self._bs,), (self._bs,))
       h_res, h_sgn = app(self.x, y, self._norm_x, norm_y, f, g_, eps, vec,
                          self._cost_fn, self.power, self.inv_scale_cost)
->>>>>>> 1f38d56d
       return carry, (h_res, h_sgn)
 
     def body1(carry, i: int):
@@ -274,40 +232,19 @@
         norm_x = self._norm_x
       else:
         norm_x = jax.lax.dynamic_slice(
-<<<<<<< HEAD
-            self._norm_x, (i * self._bs,), (self._bs,)
-        )
-      h_res, h_sgn = app(
-          self.y, x, self._norm_y, norm_x, g, f_, eps, vec, self._cost_fn,
-          self.power, self.scale_cost
-      )
-=======
             self._norm_x, (i * self._bs,), (self._bs,))
       h_res, h_sgn = app(self.y, x, self._norm_y, norm_x, g, f_, eps, vec,
                          self._cost_fn, self.power, self.inv_scale_cost)
->>>>>>> 1f38d56d
       return carry, (h_res, h_sgn)
 
     def finalize(i: int):
       if axis == 0:
         norm_y = self._norm_y if self._axis_norm is None else self._norm_y[i:]
-<<<<<<< HEAD
-        return app(
-            self.x, self.y[i:], self._norm_x, norm_y, f, g[i:], eps, vec,
-            self._cost_fn, self.power, self.scale_cost
-        )
-      norm_x = self._norm_x if self._axis_norm is None else self._norm_x[i:]
-      return app(
-          self.y, self.x[i:], self._norm_y, norm_x, g, f[i:], eps, vec,
-          self._cost_fn, self.power, self.scale_cost
-      )
-=======
         return app(self.x, self.y[i:], self._norm_x, norm_y, f, g[i:], eps,
                    vec, self._cost_fn, self.power, self.inv_scale_cost)
       norm_x = self._norm_x if self._axis_norm is None else self._norm_x[i:]
       return app(self.y, self.x[i:], self._norm_y, norm_x,
                  g, f[i:], eps, vec, self._cost_fn, self.power, self.inv_scale_cost)
->>>>>>> 1f38d56d
 
     if not self._online:
       return super().apply_lse_kernel(f, g, eps, vec, axis)
@@ -356,69 +293,31 @@
         in_axes=[None, 0, None, self._axis_norm, None, None, None, None, None]
     )
     if axis == 0:
-<<<<<<< HEAD
-      return app(
-          self.x, self.y, self._norm_x, self._norm_y, scaling, eps,
-          self._cost_fn, self.power, self.scale_cost
-      )
-    if axis == 1:
-      return app(
-          self.y, self.x, self._norm_y, self._norm_x, scaling, eps,
-          self._cost_fn, self.power, self.scale_cost
-      )
-=======
       return app(self.x, self.y, self._norm_x, self._norm_y, scaling, eps,
                  self._cost_fn, self.power, self.inv_scale_cost)
     if axis == 1:
       return app(self.y, self.x, self._norm_y, self._norm_x, scaling, eps,
                  self._cost_fn, self.power, self.inv_scale_cost)
->>>>>>> 1f38d56d
 
   def transport_from_potentials(
       self, f: jnp.ndarray, g: jnp.ndarray
   ) -> jnp.ndarray:
     if not self._online:
       return super().transport_from_potentials(f, g)
-<<<<<<< HEAD
-    transport = jax.vmap(
-        _transport_from_potentials_xy,
-        in_axes=[
-            None, 0, None, self._axis_norm, None, 0, None, None, None, None
-        ]
-    )
-    return transport(
-        self.y, self.x, self._norm_y, self._norm_x, g, f, self.epsilon,
-        self._cost_fn, self.power, self.scale_cost
-    )
-=======
     transport = jax.vmap(_transport_from_potentials_xy, in_axes=[
         None, 0, None, self._axis_norm, None, 0, None, None, None, None])
     return transport(self.y, self.x, self._norm_y, self._norm_x, g, f,
                      self.epsilon, self._cost_fn, self.power, self.inv_scale_cost)
->>>>>>> 1f38d56d
 
   def transport_from_scalings(
       self, u: jnp.ndarray, v: jnp.ndarray
   ) -> jnp.ndarray:
     if not self._online:
       return super().transport_from_scalings(u, v)
-<<<<<<< HEAD
-    transport = jax.vmap(
-        _transport_from_scalings_xy,
-        in_axes=[
-            None, 0, None, self._axis_norm, None, 0, None, None, None, None
-        ]
-    )
-    return transport(
-        self.y, self.x, self._norm_y, self._norm_x, v, u, self.epsilon,
-        self._cost_fn, self.power, self.scale_cost
-    )
-=======
     transport = jax.vmap(_transport_from_scalings_xy, in_axes=[
         None, 0, None, self._axis_norm, None, 0, None, None, None, None])
     return transport(self.y, self.x, self._norm_y, self._norm_x, v, u,
                      self.epsilon, self._cost_fn, self.power, self.inv_scale_cost)
->>>>>>> 1f38d56d
 
   def apply_cost(self, arr: jnp.ndarray, axis: int = 0, fn=None) -> jnp.ndarray:
     """Apply cost matrix to array (vector or matrix).
@@ -460,23 +359,11 @@
           ]
       )
       if axis == 0:
-<<<<<<< HEAD
-        return app(
-            self.x, self.y, self._norm_x, self._norm_y, arr, self._cost_fn,
-            self.power, self.scale_cost, fn
-        )
-      if axis == 1:
-        return app(
-            self.y, self.x, self._norm_y, self._norm_x, arr, self._cost_fn,
-            self.power, self.scale_cost, fn
-        )
-=======
         return app(self.x, self.y, self._norm_x, self._norm_y, arr,
                    self._cost_fn, self.power, self.inv_scale_cost, fn)
       if axis == 1:
         return app(self.y, self.x, self._norm_y, self._norm_x, arr,
                    self._cost_fn, self.power, self.inv_scale_cost, fn)
->>>>>>> 1f38d56d
     else:
       return super().apply_cost(arr, axis, fn)
 
@@ -512,15 +399,8 @@
     applied_cost += ny.reshape(-1, 1) * jnp.sum(arr, axis=0).reshape(1, -1)
     cross_term = -2.0 * jnp.dot(y, jnp.dot(x.T, arr))
     applied_cost += cross_term[:, None] if rank == 1 else cross_term
-<<<<<<< HEAD
-    return (
-        fn(applied_cost) * self.scale_cost if fn else applied_cost *
-        self.scale_cost
-    )
-=======
     return (fn(applied_cost) * self.inv_scale_cost if fn
             else applied_cost * self.inv_scale_cost)
->>>>>>> 1f38d56d
 
   def leading_slice(self, t: jnp.ndarray, i: int) -> jnp.ndarray:
     start_indices = [i * self._bs] + (t.ndim - 1) * [0]
